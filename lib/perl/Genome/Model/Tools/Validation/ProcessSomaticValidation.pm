package Genome::Model::Tools::Validation::ProcessSomaticValidation;

use warnings;
use strict;
use IO::File;
use Genome;
use Sort::Naturally qw(nsort);
use Genome::Info::IUB;
use Spreadsheet::WriteExcel;
use File::Basename;
use File::Path qw(make_path remove_tree);


class Genome::Model::Tools::Validation::ProcessSomaticValidation {
  is => 'Command',
  has_input => [
      output_dir => {
          is => 'Text',
          doc => "Directory where output will be stored (under a subdirectory with the sample name)",
      },
      ],

  has_optional_input => [
      somatic_validation_model_id => {
          is => 'Text',
          doc => "ID of SomaticValidation model - either this or the --somatic-validation-build-id are required",
          is_optional => 1,
      },

      somatic_validation_build_id => {
          is => 'Text',
          doc => "ID of SomaticValidation build - either this or the --somatic-validation-model-id are required",
          is_optional => 1,
      },

      somatic_variation_model_id => {
          is => 'Text',
          doc => "Optional. If provided, will create xml sessions for review that display both the original bams from this model along with the capture validation bams",
          is_optional => 1,
      },

      tumor_only => {
          is => 'Boolean',
          is_optional => 1,
          default => 0,
          doc => "Model only has tumor data",
      },

      use_assembled_indels => {
          is => 'Boolean',
          is_optional => 1,
          default => 1,
          doc => 'Use the assembled indel calls from the build. Turning this off uses indels straight out of discovery',
      },

      restrict_to_target_regions =>{
          is => 'Boolean',
          is_optional => 1,
          default => 1,
          doc => "only keep new calls within the target regions. If --target-regions isn't defined, these are pulled from the build if possible",
      },

      target_regions =>{
          is => 'String',
          is_optional => 1,
          doc => "path to a target file region. Used in conjunction with --restrict-to-target-regions to limit sites to those appearing in these regions",
      },

      filter_sites =>{
          is => 'Text',
          is_optional => 1,
          doc => "comma separated list of bed files containing sites to be removed (example - removing cell-line sites from tumors grown on them). Only sites with these exact coordinates and that match the ref and var alleles are removed.",
      },

      filter_regions =>{
          is => 'Text',
          is_optional => 1,
          doc => "comma separated list of bed files containing regions to be removed (example - removing paralog regions) Any sites intersecting these regions are removed.",
      },

      get_readcounts =>{
          is => 'Boolean',
          is_optional => 1,
          default => 1,
          doc => "add readcounts to the final variant list",
      },

      add_tiers =>{
          is => 'Boolean',
          is_optional => 1,
          default => 1,
          doc => "add tiering information to the output",
      },

      add_dbsnp_and_gmaf => {
          is => 'Boolean',
          is_optional => 1,
          default => 0,
          doc => "if this is a recent build with vcf files (Jan 2013 or later), will add the rsids and GMAF information for all SNVs",
      },

      process_svs => {
          is => 'Boolean',
          is_optional => 1,
          doc => "Build has sv calls (probably WGS data). Most exomes won't have this",
          default => 0,
      },

      sites_to_pass => {
          is => 'String',
          is_optional => 1,
          doc => "an annotation file (5 col, 1 based) containing sites that will automatically be passed. This is useful when sequencing a relapse - the sites already found in the tumor don't need to be manually reviewed",
      },

      restrict_to_target_regions =>{
          is => 'Boolean',
          is_optional => 1,
          default => 1,
          doc => "only keep calls within the target regions. These are pulled from the build if possible",
      },

      get_readcounts =>{
          is => 'Boolean',
          is_optional => 1,
          default => 1,
          doc => "add readcounts to the final variant list",
      },

      variant_list_is_one_based => {
          is => 'Boolean',
          is_optional => 1,
          doc => "The variant list you provide is in annotation (one-based) format, instead of bed. This flag fixes that.",
          default => 0,
      },

      create_review_files => {
          is => 'Boolean',
          is_optional => 1,
          doc => "create xml and bed files for manual review",
          default => 0,
      },

      igv_reference_name =>{
          is => 'Text',
          is_optional => 1,
          doc => "name of the igv reference to use",
          example_values => ["reference_build36","b37","mm9"],
      },

      tiers_to_review => {
          is => 'String',
          is_optional => 1,
          doc => "comma-separated list of tiers to include in review. (e.g. 1,2,3 will create bed files with tier1, tier2, and tier3).  Anything other than 1,2,3,4 (all tiers) requires that the --add-tiers option be specified",
          default => "1,2,3,4",
      },

      max_indel_size => {
          is => 'Integer',
          is_optional => 1,
          doc => "set max indel size to extract readcounts",
          default => "4",
      },

      statuses_to_review => {
          is => 'String',
          is_optional => 1,
          doc => "comma-separated list of statuses to include in review. Accepted values: [validated,newcall,nonvalidated]",
          default => "validated,newcall",
      },

      create_archive => {
          is => 'Boolean',
          is_optional => 1,
          doc => "create an archive suitable for passing to collaborators",
          default => 0,
      },

      sample_name =>{
          is => 'Text',
          is_optional => 1,
          doc => "override the sample name on the build and use this name instead",
      },
<<<<<<< HEAD

      reference_transcripts => {
          is => 'Text',
          is_optional => 1,
          doc => "use this reference transcript build instead of the one specified in the model (e.g. NCBI-mouse.ensembl/67_37)",
      },

=======
      bam_readcount_version => {
          is => 'Text',
          doc => "the version of bam-readcount to use if generating counts",
          is_optional => 1,
      },
>>>>>>> 56940f7f
      # include_vcfs_in_archive => {
      #     is => 'Boolean',
      #     is_optional => 1,
      #     doc => "include full vcf files in archive (very large files)",
      #     default => 0,
      # },

      ],
};


sub help_detail {
  return <<HELP;
Given a SomaticValidation model, this tool will gather the resulting variants, remove
off-target sites, tier the variants, optionally filter them, etc. Calls are prepped for
manual review in the review/ directory.
HELP
}

sub _doc_authors {
    return <<AUTHS;
    Chris Miller
AUTHS
}

sub bedFileToAnnoFile{
    my ($file,$outfile) = @_;


    #remove bed from name
    my $newfile = $file;
    $newfile =~ s/\.bed//g;

    if($outfile){
        $newfile = $outfile;
    }

    open(OUTFILE,">$newfile");
    my $inFh = IO::File->new( $file ) || die "can't open file2\n";
    while( my $line = $inFh->getline )
    {
        chomp($line);
        if($line =~ /^chrom/){
            print OUTFILE $line . "\n";
            next;
        }
        my ( $chr, $start, $stop, $ref, $var, @rest ) = split( /\t/, $line );
        if($ref =~ /\//){
            my @alleles = split("/",$ref);
            print OUTFILE bedToAnno(join("\t",($chr, $start, $stop, $alleles[0], $alleles[1]))) . "\t" . join("\t",($var,@rest)) . "\n";
        } else {
            print OUTFILE bedToAnno(join("\t",($chr, $start, $stop, $ref, $var))) . "\t" . join("\t",@rest) . "\n";
        }
    }
    close(OUTFILE);
    close($inFh);
    return($newfile);
}


sub annoFileToBedFile{
    my ($file) = @_;
    #add bed to name
    my $newfile = $file . ".bed";

    open(OUTFILE,">$newfile");
    my $inFh = IO::File->new( $file ) || die "can't open file2\n";
    while( my $line = $inFh->getline )
    {
        chomp($line);
        if($line =~ /^chrom/){
            print OUTFILE $line . "\n";
            next;
        }
        my ( $chr, $start, $stop, $ref, $var, @rest ) = split( /\t/, $line );
        print OUTFILE annoToBed(join("\t",($chr, $start, $stop, $ref, $var))) . "\t" . join("\t",@rest) . "\n";
    }
    close(OUTFILE);
    close($inFh);
    return($newfile);
}

sub annoFileToSlashedBedFile{
    my ($file,$outfile) = @_;

    my $newfile = $file . ".bed";
    if($outfile){
        $newfile = $outfile;
    }

    open(OUTFILE,">$newfile");
    my $inFh = IO::File->new( $file ) || die "can't open file2\n";
    while( my $line = $inFh->getline )
    {
        chomp($line);
        if($line =~ /^chrom/){
            next;
        }
        my ( $chr, $start, $stop, $ref, $var, @rest ) = split( /\t/, $line );
        my $bed = annoToBed(join("\t",($chr, $start, $stop, $ref, $var)));
        my @bedline = split(/\t/,$bed);
        print OUTFILE join("\t",(@bedline[0..2],"$bedline[3]/$bedline[4]")) . "\n";
    }
    close(OUTFILE);
    close($inFh);
    return($newfile);
}

sub bedToAnno{
    my ($chr,$start,$stop,$ref,$var) = split("\t",$_[0]);
    #print STDERR join("|",($chr,$start,$stop,$ref,$var)) . "\n";
    if ($ref =~ /^[-0*]/){ #indel INS
        $stop = $stop+1;
    } else { #indel DEL or SNV
        $start = $start+1;
    }
    return(join("\t",($chr,$start,$stop,$ref,$var)));
}


sub annoToBed{
    my ($chr,$start,$stop,$ref,$var) = split("\t",$_[0]);
    if ($ref =~ /^[-*0]/){ #indel INS
        $stop = $stop-1;
    } else { #indel DEL or SNV
        $start = $start-1;
    }
    #handle 5 col or 4 col ref/var
    if(defined($var)){
        return(join("\t",($chr,$start,$stop,$ref,$var)));
    } else {
        return(join("\t",($chr,$start,$stop,$ref)));
    }

}

sub intersects{
    my ($st,$sp,$st2,$sp2) = @_;
    if((($sp2 >= $st) && ($sp2 <= $sp)) ||
       (($sp >= $st2) && ($sp <= $sp2))){
        return 1;
    }
    return 0;
}

sub fixIUB{
    my ($ref,$var) = @_;
    my @vars = Genome::Info::IUB->variant_alleles_for_iub($ref,$var);
    return @vars;
}

sub addName{
    my ($file,$name) = @_;
    if($file =~ /\.bed$/){
        $file =~ s/\.bed//g;
        return($file . "." . $name . ".bed");
    } else {
        return($file . "." . $name);
    }
}

#read in the file, output a cleaned-up version
sub cleanFile{
    my ($file) = @_;

    my $newfile = addName($file,"clean");

    my %dups;
    open(OUTFILE, ">$newfile");

    my $inFh = IO::File->new( $file ) || die "can't open file $file\n";
    while( my $line = $inFh->getline ){
        chomp($line);
        my ( $chr, $start, $stop, $ref, $var, @rest ) = split( /\t/, $line );
        if($ref =~ /\//){
            ( $ref, $var ) = split(/\//, $ref);
        }

        $ref =~ s/0/-/g;
        $var =~ s/0/-/g;
        $ref =~ s/\*/-/g;
        $var =~ s/\*/-/g;

        my @vars = ($var);
        unless($ref =~ /-/ || $var =~ /-/){ #fixiub doesn't handle indels
            @vars = fixIUB($ref, $var);
        }

        foreach my $v (@vars){
            unless (exists($dups{join("\t",($chr, $start, $stop, $ref, $v ))})){
                print OUTFILE join("\t",($chr, $start, $stop, $ref, $v )) . "\n";
            }
            $dups{join("\t",($chr, $start, $stop, $ref, $v ))} = 1;
        }
    }
    close(OUTFILE);
    close($inFh);
    `joinx sort -i $newfile >$newfile.tmp`;
    `mv -f $newfile.tmp $newfile`;
    return($newfile)
}


sub getFilterSites{
    my $filter_string = @_;
    my @filters = split(",",$filter_string);
    my %filterSites;

    foreach my $filterfile (@filters){
        if( -e $filterfile){
            #store sites to filter out in a hash
            my $inFh = IO::File->new( $filterfile ) || die "can't open file5\n";
            while( my $line = $inFh->getline )
            {
                chomp($line);
                #handle either 5 col (Ref\tVar) or 4 col (Ref/Var) bed
                my ( $chr, $start, $stop, $ref, $var ) = split( /\t/, $line );
                if($ref =~ /\//){
                    ( $ref, $var ) = split(/\//, $ref);
                }
                $ref =~ s/0/-/g;
                $var =~ s/0/-/g;
                $ref =~ s/\*/-/g;
                $var =~ s/\*/-/g;

                my @vars = fixIUB($ref, $var);
                foreach my $v (@vars){
                    $filterSites{join("\t",($chr, $start, $stop, $ref, $v ))} = 0;
                }
            }
            close($inFh);
        } else {
            die("filter sites file does not exist: " . $filterfile);
        }
    }
    return(\%filterSites);
}


sub removeFilterSites{
    my ($file,$filterSites) = @_;

    my $newfile = addName($file,"filtered");
    #handle zero size files
    if( -z $file ){
        `touch $newfile`;
        return($newfile);
    }

    open(FILFILE,">$newfile") || die ("couldn't open filter output file");
    my $inFh = IO::File->new( $file ) || die "can't open filter input file\n";
    while( my $line = $inFh->getline )
    {
        chomp($line);
        my ( $chr, $start, $stop, $ref, $var ) = split( /\t/, $line );
        if($ref =~ /\//){
            ( $ref, $var ) = split(/\//, $ref);
        }
        unless (defined($filterSites->join("\t",($chr, $start, $stop, $ref, $var )))){
            print FILFILE $line . "\n";
        }
    }
    close(FILFILE);
    return($newfile)
}


sub doAnnotation{
    my ($file,$annotation_build_name) = @_;

    if($file =~ /.bed$/){
        $file = bedFileToAnnoFile($file);
    }

    #handle zero size files
    if( -z $file ){
        `touch $file.anno`;
        return($file . ".anno");
    }
    my $anno_cmd = Genome::Model::Tools::Annotate::TranscriptVariants->create(
        variant_file => $file,
        output_file => $file . ".anno",
        reference_transcripts => $annotation_build_name,
        annotation_filter => "top",
        );
    unless ($anno_cmd->execute) {
        die "Failed to annotate variants successfully.\n";
    }
    return($file . ".anno");
}


sub addTiering{
    my ($file, $tier_file_location) = @_;

    unless($file =~ /\.bed/){
        $file = annoFileToBedFile($file);
    }

    my $newfile = addName($file, "tiered");

    #handle zero size files
    if( -z $file ){
        `touch $newfile`;
        return($newfile);
    }

    my $tier_cmd = Genome::Model::Tools::FastTier::AddTiers->create(
        input_file => $file,
        output_file => $newfile,
        tier_file_location => $tier_file_location,
        );
    unless ($tier_cmd->execute) {
        die "Failed to tier variants successfully.\n";
    }
    return($newfile);
}

<<<<<<< HEAD


sub getReadcounts{
    my ($file, $ref_seq_fasta, $bams, $labels,$indel_size) = @_;
=======
sub getReadcounts{
    my ($file, $ref_seq_fasta, $bams, $labels, $bam_readcount_version) = @_;
>>>>>>> 56940f7f
    #todo - should check if input is bed and do coversion if necessary

    my $output_file = "$file.rcnt";
    if( -s $file ){
        my $bamfiles = join(",",@$bams);
	my $header = join(",",@$labels);

        #get readcounts from the tumor bam only
        my %params = (
            bam_files => $bamfiles,
            output_file => $output_file,
            variant_file => $file,
            genome_build => $ref_seq_fasta,
            header_prefixes => $header,
            indel_size_limit => $indel_size,
            );
        if($bam_readcount_version){
            $params{bam_readcount_version} = $bam_readcount_version;
        }
        my $rc_cmd = Genome::Model::Tools::Analysis::Coverage::AddReadcounts->create(%params);
        unless ($rc_cmd->execute) {
            die "Failed to obtain readcounts for file $file.\n";
        }
    } else {
        `touch $output_file`;
    }

    return($output_file);
}
###############################################################################################################
sub execute {

  $DB::single = 1;
  my $self = shift;
  my $model;
  my $build;
  my $bam_readcount_version = $self->bam_readcount_version;
  

  #validate that the inputs are valid

  #check statuses
  my @statuses = split(",",$self->statuses_to_review);
  foreach my $i (@statuses){
      unless($i =~ /^newcall$|^validated$|^nonvalidated$/){
          print STDERR "ERROR: status $i is not a valid status to review. Status must be one of [validated,nonvalidated,newcall]";
          die();
      }
  }

  #check that a build or model was specified
  unless(defined($self->somatic_validation_build_id) || defined($self->somatic_validation_model_id)){
      die("must specify either somatic-validation-build-id or somatic-validation-model-id");
  }
  
  # Check on the input model and params
  if(defined($self->somatic_validation_model_id)){
      $model = Genome::Model->get( $self->somatic_validation_model_id );
      unless( defined $model ){
          print STDERR "ERROR: Could not find a model with ID: " . $self->somatic_validation_model_id . "\n";
          return undef;
      }
      
      $build = $model->last_succeeded_build;
      unless( defined($build) ){
          print STDERR "WARNING: Model ", $model->id, "has no succeeded builds\n";
          return undef;
      }

  } elsif(defined($self->somatic_validation_build_id)){
      $build = Genome::Model::Build->get( $self->somatic_validation_build_id );
      unless( defined $build ){
          print STDERR "ERROR: Could not find a build with ID: " . $self->somatic_validation_build_id . "\n";
          return undef;
      }
      $model = $build->model;      
  }


  #valid target-regions
  if($self->restrict_to_target_regions){
      unless($model->target_region_set || $self->target_regions){        
          die("ERROR: No target regions provided and no target_region_set defined on model. Can't use the --restrict-to-target-regions option on this model.\n");
      }
  }


  #make the output dir if it doesn't exist
  my $output_dir = $self->output_dir;
  $output_dir =~ s/(\/)+$//; # Remove trailing forward-slashes if any  

  if(!-d $output_dir){
      make_path($output_dir);
  }
  unless( -d $output_dir ){
      print STDERR "ERROR: Output directory not found: $output_dir\n";
      return undef;
  }


  #make sure specified tiers are valid and that if anything other than
  # all (tiers 1,2,3,4) is specified, that add-tiers is on
  my @tiers = split(",",$self->tiers_to_review);
  my $tstring = "";  
  foreach my $t (sort(@tiers)){
      unless ($t =~/^[1234]$/){
          print STDERR "ERROR: $t is not a valid tier to review. tiers-to-review should be a comma-separated list containing only [1,2,3,4]";
          die();          
      }
      $tstring .= $t
  }
  if(($tstring ne "1234") && !($self->add_tiers)){
      print STDERR "ERROR: if a combination of tiers-to-review other than 1,2,3,4 is specified, --add-tiers must be specified. (otherwise I don't know how to grab the tiers you want for review!";
      die();          
  }


  my $ref_seq_build_id = $model->reference_sequence_build->build_id;
  my $ref_seq_build = Genome::Model::Build->get($ref_seq_build_id);
  my $ref_seq_fasta = $ref_seq_build->full_consensus_path('fa');
  my $annotation_build_name = $model->annotation_build->name;
  if(defined $self->reference_transcripts){
      print STDERR "Model's annotation build overriden. Using " . $self->reference_transcripts . "\n";
      $annotation_build_name = $self->reference_transcripts;
  }

  my $tiering_files = $model->annotation_build->data_directory . "/annotation_data/tiering_bed_files_v3/";
  my $sample_name;
  if(!defined($self->sample_name)){
      $sample_name = $model->subject->name;
  } else {
      $sample_name = $self->sample_name;
  }

  
  print STDERR "processing model with sample_name: " . $sample_name . "\n";
  #retrieve validation BAMs
  my $tumor_bam = $build->tumor_bam;
  my $normal_bam;
  unless($self->tumor_only){
      $normal_bam = $build->normal_bam;
  }
  #retrieve wgs/wxs BAMs from somatic_variation model
  my $som_var_bam_files=[];
  my $som_var_labels=[];
  if(defined $self->somatic_variation_model_id){
      ($som_var_bam_files,$som_var_labels) = process_somatic_variation_models($self->somatic_variation_model_id,$sample_name);
  
  }





  my $build_dir = $build->data_directory;


  # create subdirectories, get files in place

  #if multiple models with the same name, add a suffix
  if( -e "$output_dir/$sample_name" ){
      my $suffix = 1;
      my $newname = $sample_name . "-" . $suffix;
      while ( -e "$output_dir/$newname" ){
          $suffix++;
          $newname = $sample_name . "-" . $suffix;
      }
      $sample_name = $newname;
  }
  #make the directory structure
  make_path("$output_dir/$sample_name");
  make_path("$output_dir/$sample_name/snvs") unless( -d "$output_dir/$sample_name/snvs" );
  make_path("$output_dir/$sample_name/indels") unless( -d "$output_dir/$sample_name/indels" );
  make_path("$output_dir/review") unless( -d "$output_dir/review" || !($self->create_review_files));
  `ln -s $build_dir $output_dir/$sample_name/build_directory`;



  my @snv_files = ("$build_dir/validation/snvs/snvs.validated","$build_dir/validation/snvs/snvs.notvalidated");
  
  #all newcalls or just on-target?
  my $newcalls = "$build_dir/validation/snvs/snvs.newcalls";
  if($self->restrict_to_target_regions){
      if(defined($self->target_regions)){
          my $target_regions = $self->target_regions;
          print STDERR "joinx sort $target_regions > $output_dir/$sample_name/target_regions\n";
          `joinx sort $target_regions > $output_dir/$sample_name/target_regions`;
          $target_regions = "$output_dir/$sample_name/target_regions";
          print STDERR "joinx intersect -a $build_dir/validation/snvs/snvs.newcalls -b $target_regions -o $output_dir/$sample_name/snvs/snvs.newcalls.on_target";
          `joinx intersect -a $build_dir/validation/snvs/snvs.newcalls -b $target_regions -o $output_dir/$sample_name/snvs/snvs.newcalls.on_target`;
          $newcalls = "$output_dir/$sample_name/snvs/snvs.newcalls.on_target";
     } else {
         if(-s "$build_dir/validation/snvs/snvs.newcalls.on_target"){
             $newcalls = "$build_dir/validation/snvs/snvs.newcalls.on_target";
             push(@snv_files,$newcalls);
         } else {
             print STDERR "WARNING: No target regions defined on build, can't restrict newcalls to target regions\n";
             push(@snv_files,$newcalls);
         }
     }
  } else {
      push(@snv_files,$newcalls);
  }


  for my $file (@snv_files){
      unless( -e $file ){
          die "ERROR: SNV results for $sample_name not found at $file\n";
      }
      `cp $file $output_dir/$sample_name/snvs/`;
  }

  
  my ($small_indel_file, $large_indel_file) = $self->indel_files( $build_dir );

  my $process_svs = $self->process_svs;
  my $sv_file = "$build_dir/validation/sv/assembly_output.csv.merged.readcounts.somatic.wgs_readcounts.somatic";
  if($process_svs){
      unless( -e $sv_file ){
          print STDERR "WARNING: SV results for $sample_name not found, skipping SVs\n";
          $process_svs = 0;
      }
  }



  #cat all the indels together (same for indels)
  if($large_indel_file =~ /variants/){ #no validated indels, use the bed files
      bedFileToAnnoFile($large_indel_file,"$output_dir/$sample_name/indels/large.indels");

      if($small_indel_file eq $large_indel_file){
          `joinx sort -i $output_dir/$sample_name/indels/large.indels >$output_dir/$sample_name/indels/indels.hq`;
          `rm -f $output_dir/$sample_name/indels/large.indels`;
      } else {
          `grep -w Somatic $small_indel_file | cut -f 1-5 >$output_dir/$sample_name/indels/small.indels`;
          bedFileToAnnoFile("$output_dir/$sample_name/indels/small.indels.bed");
          `cat $output_dir/$sample_name/indels/large.indels $output_dir/$sample_name/indels/small.indels | joinx sort >$output_dir/$sample_name/indels/indels.hq`;
      }
  } else { #use the validated indels
      `cut -f 1-5 $large_indel_file >$output_dir/$sample_name/indels/large.indels`;
      `grep -w Somatic $small_indel_file | cut -f 1-5 >$output_dir/$sample_name/indels/small.indels`;
      `cat $output_dir/$sample_name/indels/small.indels $output_dir/$sample_name/indels/large.indels | joinx sort >$output_dir/$sample_name/indels/indels.hq`;
  }



  if($process_svs){
      `mkdir $output_dir/$sample_name/svs`;
      `cp $sv_file $output_dir/$sample_name/svs/svs.hq` unless( -e "$output_dir/$sample_name/svs/$sv_file");
  }

  #only need to operate on the non-zero files
  @snv_files = ();
  push(@snv_files,"$output_dir/$sample_name/snvs/snvs.validated") if (-s "$output_dir/$sample_name/snvs/snvs.validated");
  push(@snv_files,"$output_dir/$sample_name/snvs/snvs.notvalidated") if (-s "$output_dir/$sample_name/snvs/snvs.notvalidated");
  push(@snv_files, "$output_dir/$sample_name/snvs/" . basename($newcalls)) if (-s "$output_dir/$sample_name/snvs/" . basename($newcalls));

  my $indel_file = "$output_dir/$sample_name/indels/indels.hq";


  #clean the files
  my $i=0;
  for($i=0;$i<@snv_files;$i++){
      $snv_files[$i] = cleanFile($snv_files[$i])
  }
  $indel_file = cleanFile($indel_file);


  #-------------------------------------------------
  #remove filter sites specified by the user
  if(defined($self->filter_sites)){
      print STDERR "Applying user-supplied filter...\n";
      my $filterSites = getFilterSites($self->filter_sites);

      for($i=0;$i<@snv_files;$i++){
          $snv_files[$i] = removeFilterSites($snv_files[$i],$filterSites);
      }
      $indel_file = removeFilterSites($indel_file,$filterSites);
  }

  #-------------------------------------------------
  #remove filter regions specified by the user
  if(defined($self->filter_regions)){
      #cat all the filter files together into one bed file
      my @filters = split(",",$self->filter_regions);
      my ($fh,$temp_file) = Genome::Sys->create_temp_file;
      foreach my $filterfile (@filters){
          my $inFh2 = IO::File->new( $filterfile ) || die "can't open file8\n";
          while( my $line = $inFh2->getline )
          {
              print $fh $line;
          }
          close $inFh2;
      }
      close($fh);

      print STDERR "Removing user-specified filter regions...\n";
      for($i=0;$i<@snv_files;$i++){
          my $snv_file = $snv_files[$i];
          my $cmd = "joinx intersect --miss-a $snv_file.filteredReg -a $snv_file -b $temp_file >/dev/null";
          my $result = Genome::Sys->shellcmd(
              cmd => "$cmd",
              );
          unless($result) {
              $self->error_message("Failed to execute joinx: Returned $result");
              die $self->error_message;
          }
          $snv_files[$i] = addName($snv_files[$i],"filteredReg");
      }

      my $cmd = "joinx intersect --miss-a $indel_file.filteredReg -a $indel_file -b $temp_file >/dev/null";
      my $result = Genome::Sys->shellcmd(
          cmd => "$cmd",
          );
      unless($result) {
          $self->error_message("Failed to execute joinx: Returned $result");
          die $self->error_message;
      }
      $indel_file = addName($indel_file,"filteredReg");
  }

  ##------------------------------------------------------
  # do annotation

  my $x=1;
  for($i=0;$i<@snv_files;$i++){
      $snv_files[$i] = doAnnotation($snv_files[$i], $annotation_build_name);
      my $x=1;
  }
  $indel_file = doAnnotation($indel_file, $annotation_build_name);


  # #for testing
  # for($i=0;$i<@snv_files;$i++){
  #    $snv_files[$i] =~ s/\.bed//g;
  #    $snv_files[$i] = $snv_files[$i] . ".anno";
  # }
  # $indel_file =~ s/\.bed//g;
  # $indel_file = $indel_file . ".anno";



  #-------------------------------------------------------
  #add tiers
  if($self->add_tiers){
      print STDERR "Adding tiers...\n";
      #do annotation
      for($i=0;$i<@snv_files;$i++){
          $snv_files[$i] = addTiering($snv_files[$i], $tiering_files);
          #convert back to annotation format (1-based)
          $snv_files[$i] = bedFileToAnnoFile($snv_files[$i]);
      }
      $indel_file = addTiering($indel_file, $tiering_files);
      #convert back to annotation format (1-based)
      $indel_file = bedFileToAnnoFile($indel_file);
  }


  #----------------------------------------------------
  # add dbsnp/gmaf

  if ($self->add_dbsnp_and_gmaf){
      print STDERR "Adding dbsnp info...\n";

      if(defined($model->previously_discovered_variations_build)){
          my $dbsnpPath = $model->previously_discovered_variations_build->snv_result->path;
          my $dbsnpVcf = $dbsnpPath . "snvs.hq.vcf";
          if(-s $dbsnpVcf){
              for($i=0;$i<@snv_files;$i++){
                  my $snv_file = $snv_files[$i];
                  my $newfile = addName($snv_files[$i],"rsid");

                  #handle zero size files
                  if( -z $snv_file ){
                      `touch $newfile`;
                  } else {
                      my $db_cmd = Genome::Model::Tools::Annotate::AddRsid->create(
                          anno_file => $snv_file,
                          output_file => $newfile,
                          vcf_file => "$dbsnpVcf",
                          );
                      unless ($db_cmd->execute) {
                          die "Failed to add dbsnp anno to file $snv_file.\n";
                      }
                  }
                  $snv_files[$i] = $newfile;
              }
              #pad indel file with tabs to match - if we ever start annotating with indels from dbsnp, replace this section
              my $newfile = addName($indel_file,"rsid");
              open(OUTFILE,">$newfile");
              my $inFh = IO::File->new( "$indel_file" ) || die "can't open file2d\n";
              while( my $line = $inFh->getline ){
                  chomp($line);
                  if($line =~ /^chrom/){
                      print OUTFILE $line . "\trsid\tGMAF\n";
                      next;
                  }
                  print OUTFILE $line . "\t-\t-\n";
              }
              close($inFh);
              close(OUTFILE);
              $indel_file = $newfile;
          } else {
              print STDERR "Warning: couldn't find VCF with dbsnp annotations - skipping dbsnp anno\n";
          }
      } else {
          print STDERR "Warning: couldn't find VCF with dbsnp annotations - skipping dbsnp anno\n";
      }
  }



  #-------------------------------------------------------
  #get readcounts
  my $indel_size=$self->max_indel_size;
  if($self->get_readcounts){
      print STDERR "Getting readcounts...\n";
      if(!(defined($tumor_bam)) || !(-s $tumor_bam)){
          print STDERR "Tumor bam not found - skipping readcounting\n";
      } 
      else {
	  #getting readcounts for SNV files
          for($i=0;$i<@snv_files;$i++){
	      my @bamfiles=();
	      my @labels=();
	      if(scalar(@$som_var_bam_files)) { #if user specified som_var_model; grab readcounts from that first
		  push(@bamfiles, @$som_var_bam_files);
		  push(@labels,('somvar_Normal','somvar_Tumor')); #manually label the header #default is more suited for IGV xml crap
	      }

              if(!defined($normal_bam) || $self->tumor_only){
		  push(@bamfiles,$tumor_bam);
		  push(@labels,'val_Tumor');
              } elsif(defined($normal_bam) && !$self->tumor_only) {
		  push(@bamfiles,($normal_bam,$tumor_bam));
		  push(@labels,('val_Normal','val_Tumor'));
              }
<<<<<<< HEAD
	      $snv_files[$i] = getReadcounts($snv_files[$i], $ref_seq_fasta, \@bamfiles, \@labels, $indel_size);
=======
	      $snv_files[$i] = getReadcounts($snv_files[$i], $ref_seq_fasta, \@bamfiles, \@labels, $bam_readcount_version)
>>>>>>> 56940f7f
	      
          }

	  #grab readcount for indels from the som_varmodel
	  if(scalar(@$som_var_bam_files)) { #if user specified som_var_model
	      my @bamfiles=();
	      my @labels=();
	      push(@bamfiles, @$som_var_bam_files);
	      push(@labels,('somvar_Normal','somvar_Tumor')); #manually label the header #default is more suited for IGV xml crap
<<<<<<< HEAD
	      $indel_file = getReadcounts($indel_file, $ref_seq_fasta, \@bamfiles,\@labels,$indel_size );
=======
	      $indel_file = getReadcounts($indel_file, $ref_seq_fasta, \@bamfiles,\@labels, $bam_readcount_version);
>>>>>>> 56940f7f


	  }

          #we can grab more accurate indel readcounts from the intermediate files, but only if the indel realignment was done
          #realigned
	  my $get_tumor_only;
	  if(!defined($normal_bam) || $self->tumor_only){
	      $get_tumor_only=1;
	  }elsif(defined($normal_bam) && !$self->tumor_only) {
	      $get_tumor_only=0;
	  }

          
          if($small_indel_file =~ /final_output/){
              my %counts;
              #first small indels
              my $inFh = IO::File->new( $small_indel_file ) || die "can't open small indel file\n";
              while( my $line = $inFh->getline ){
                  chomp($line);
                  my @F = split("\t",$line);

                  next if($line =~ /^chrom/ || !($line =~ /Somatic/));
                  my $key = join("\t",@F[0..4]);
                  $F[9] =~ s/%//g;
                  $F[13] =~ s/%//g;

		  if($get_tumor_only){
		      $counts{$key} = join("\t",@F[11..13]);  #only grab tumor readcount
		  }else {
		      $counts{$key} = join("\t",(@F[7..9],@F[11..13]));  #grab both normal and tumor read count
		  }
                  #$counts{$key} = join("\t",(@F[7..9],@F[11..13]));
              }
              #then large indels
              $large_indel_file =~ s/\.adapted//g;
              $inFh = IO::File->new( $large_indel_file ) || die "can't open large indel file\n";
              while( my $line = $inFh->getline ){
                  chomp($line);
                  my @F = split("\t",$line);
                  next if($line =~ /^chrom/ || !($line =~ /Somatic/));

                  my @comp = split("_",$F[0]);
                  my $key = $comp[0];
                  
                  if($comp[1] =~ /\d+\((\d+)\)/){
                      $key = $key . "\t" . $1;
                  } else {
                      print STDERR "WARNING: unable to parse \"$F[0]\"\n";
                      next;
                  }
                  if($comp[2] =~ /\d+\((\d+)\)/){
                      $key = $key . "\t" . $1;
                  } else {
                      print STDERR "WARNING: unable to parse \"$F[0]\"\n";
                      next;
                  }
                  $key = $key . "\t" . $comp[5] . "\t" . $comp[6];
                  print STDERR $key . "\n";
                  if($get_tumor_only){
		      $counts{$key} = join("\t",($F[27]-$F[21], $F[21], $F[28]*100));
		  }else {
		      $counts{$key} = join("\t",($F[22]-$F[11], $F[11], $F[23]*100, $F[27]-$F[21], $F[21], $F[28]*100));
		  }

              }

	      my $header = join("\t",qw(val_Normal_ref_count val_Normal_var_count val_Normal_VAF val_Tumor_ref_count val_Tumor_var_count val_Tumor_VAF));
              open(OUTFILE,">$indel_file.rcnt");
	      $header = join("\t",qw(val_Tumor_ref_count val_Tumor_var_count val_Tumor_VAF)) if($get_tumor_only);

              $inFh = IO::File->new( $indel_file ) || die "can't open small indel file\n";
              while( my $line = $inFh->getline ){
                  chomp($line);
                  my @F = split("\t",$line);

                  if($line =~ /^chrom/){
                      print OUTFILE $line . "\t" . $header . "\n";
                      next;
                  }
                  my $key = join("\t",@F[0..4]);

                  if(defined($counts{$key})){
                      print OUTFILE join("\t",(@F)) . "\t" . $counts{$key} . "\n";
                  } else {
		      my $NA_string;
		      if($get_tumor_only) { 
			  $NA_string = "\tNA\tNA\tNA\n";
		      }else {
			  $NA_string = "\tNA\tNA\tNA\tNA\tNA\tNA\n";
		      }
		      print OUTFILE join("\t",(@F)) . $NA_string;
                  }
              }
	      if($indel_file =~ /\.rcnt$/) { #if a file name already ends in rcnt change the new file name to avoid *.rcnt.rcnt
		  Genome::Sys->rename("$indel_file.rcnt", $indel_file);
	      }else {
		  $indel_file = addName($indel_file,"rcnt"); #if a file name does not end in rcnt, append rcnt suffix
	      }

          } else { #not realigned, use bam-readcount
	      my @bamfiles=();
	      my @labels=();

              if(!defined($normal_bam) || $self->tumor_only){
		  push(@bamfiles,$tumor_bam);
		  push(@labels,'val_Tumor');
              } elsif(defined($normal_bam) && !$self->tumor_only) {
		  push(@bamfiles,($normal_bam,$tumor_bam));
		  push(@labels,('val_Normal','val_Tumor'));
              }
<<<<<<< HEAD
	      $indel_file = getReadcounts($indel_file, $ref_seq_fasta, \@bamfiles,\@labels,$indel_size );
=======
	      $indel_file = getReadcounts($indel_file, $ref_seq_fasta, \@bamfiles, \@labels, $bam_readcount_version);
>>>>>>> 56940f7f

          }
      }
  }

  #------------------------------------------------------
  # combine the files into one master table and append type (newcalls, validated, unvalidated)

  my $indel_type = "validated";
  if($small_indel_file =~ /variants/){
      $indel_type = "newcall";
  }
  open(OUTFILE,">$output_dir/$sample_name/snvs.indels.annotated");
  open(OUTFILE2,">$output_dir/$sample_name/snvs.indels.annotated.tmp");
  my $inFh = IO::File->new( $indel_file ) || die "can't open indel file\n";
  while( my $line = $inFh->getline ){
      chomp($line);
      my @F = split("\t",$line);

      if($line =~ /^chrom/){
          print OUTFILE $line . "\tstatus\n";
          next;
      }
      print OUTFILE2 join("\t",(@F,$indel_type)) . "\n";
  }

  for($i=0;$i<@snv_files;$i++){
      my $snv_file = $snv_files[$i];
      my $snv_type = "newcall";
      if($snv_file =~ /\.validated\./){
          $snv_type = "validated";
      } elsif ($snv_file =~ /notvalidated/){
          $snv_type = "notvalidated";
      }

      $inFh = IO::File->new( $snv_file ) || die "can't open snv file\n";
      while( my $line = $inFh->getline ){
          chomp($line);
          next if $line =~ /^chrom/;
          my @F = split("\t",$line);
          print OUTFILE2 join("\t",(@F,$snv_type)) . "\n";
      }
  }
  close(OUTFILE);
  close(OUTFILE2);

  `joinx sort -i $output_dir/$sample_name/snvs.indels.annotated.tmp >>$output_dir/$sample_name/snvs.indels.annotated`;
  `rm -f $output_dir/$sample_name/snvs.indels.annotated.tmp`;

  # convert master table to excel
  my $workbook  = Spreadsheet::WriteExcel->new("$output_dir/$sample_name/snvs.indels.annotated.xls");
  my $worksheet = $workbook->add_worksheet();

  my $row=0;
  $inFh = IO::File->new( "$output_dir/$sample_name/snvs.indels.annotated" ) || die "can't open file\n";
  while( my $line = $inFh->getline )
  {
      chomp($line);
      my @F = split("\t",$line);
      for(my $i=0;$i<@F;$i++){
          $worksheet->write($row, $i, $F[$i]);
      }
      $row++;
  }
  close($inFh);
  $workbook->close();


  #------------------------------------------------------
  #now get the files together for review
  if($self->create_review_files){
      print "Generating Review files...\n";
      my @tiers = split(",",$self->tiers_to_review);
      my $tierstring = join("",@tiers);
      for my $i (@tiers){
          `grep -w tier$i $output_dir/$sample_name/snvs.indels.annotated >>$output_dir/$sample_name/snvs.indels.annotated.tier$tierstring.tmp`;
      }
      
      my @statuses = split(",",$self->statuses_to_review);
      foreach my $i (@statuses){
          `grep -w $i $output_dir/$sample_name/snvs.indels.annotated.tier$tierstring.tmp >>$output_dir/$sample_name/snvs.indels.annotated.tier$tierstring.tmp2`;
      }

      `joinx sort -i $output_dir/$sample_name/snvs.indels.annotated.tier$tierstring.tmp >$output_dir/$sample_name/snvs.indels.annotated.tier$tierstring`;
      annoFileToSlashedBedFile("$output_dir/$sample_name/snvs.indels.annotated.tier$tierstring.tmp2","$output_dir/review/$sample_name.bed");
      `rm -f $output_dir/$sample_name/snvs.indels.annotated.tier$tierstring.tmp`;
      `rm -f $output_dir/$sample_name/snvs.indels.annotated.tier$tierstring.tmp2`;

      my $bam_files;
      my $labels;

      #add bam files from som-var model, if specified
      if(defined $self->somatic_variation_model_id){
	  push(@$bam_files,@$som_var_bam_files);
	  push(@$labels,@$som_var_labels);
      }

      
     # add bam files from this model
      if($self->tumor_only){
          push(@$bam_files, $tumor_bam);
          push(@$labels, "tumor $sample_name");
      } else {
          push(@$bam_files, $normal_bam);
          push(@$bam_files, $tumor_bam);

          push(@$labels, "normal $sample_name");
          push(@$labels, "tumor $sample_name");
      }

      my $igv_reference_name = "b37"; #default
      if(defined($self->igv_reference_name)){
          $igv_reference_name = $self->igv_reference_name;
      } else {
          print STDERR "WARNING: No IGV reference name supplied - defaulting to build 37\n";
      }


      #create the xml file for review
      my $dumpXML = Genome::Model::Tools::Analysis::DumpIgvXmlMulti->create(
          bams => join(",",@$bam_files),
          labels => join(",",@$labels),
          output_file => "$output_dir/review/$sample_name.xml",
          genome_name => $sample_name,
          review_bed_files => "$output_dir/review/$sample_name.bed",
          reference_name => $igv_reference_name,
          );
      unless ($dumpXML->execute) {
          die "Failed to dump IGV xml.\n";
      }

      print STDERR "\n--------------------------------------------------------------------------------\n";
      print STDERR "Sites to review are here:\n";
      print STDERR "$output_dir/review/$sample_name.bed\n";
      print STDERR "IGV XML file is here:";
      print STDERR "$output_dir/review/$sample_name.xml\n\n";
  }

  #------------------------------------------------
  # tar up the files to be sent to collaborators
  #
  if($self->create_archive){
      mkdir("$output_dir/$sample_name/$sample_name");

      chdir("$output_dir/$sample_name/");
      # #VCF files
      # if($self->include_vcfs_in_archive){
      #     if(-e "$build_dir/variants/indels.detailed.vcf.gz"){
      #         `ln -s $build_dir/variants/indels.detailed.vcf.gz $sample_name/indels.vcf.gz`;
      #     } elsif(-e "$build_dir/variants/indels.vcf.gz") {
      #         `ln -s $build_dir/variants/indels.vcf.gz $sample_name/indels.vcf.gz`;
      #     } else {
      #         print STDERR "WARNING: no indel VCF file available. If this is an older model, a rebuild may fix this\n";
      #     }
      #     if(-e "$build_dir/variants/snvs.annotated.vcf.gz"){
      #         `ln -s $build_dir/variants/snvs.annotated.vcf.gz  $sample_name/snvs.vcf.gz`;
      #     } elsif (-e "$build_dir/variants/snvs.vcf.gz"){
      #         `ln -s $build_dir/variants/snvs.vcf.gz  $sample_name/snvs.vcf.gz`;
      #     } else {
      #         print STDERR "WARNING: no snv VCF file available. If this is an older model, a rebuild may fix this\n";
      #     }
      # }
      #annotated snvs and indels
      `ln -s ../snvs.indels.annotated $sample_name/snvsAndIndels.annotated`;
      #same in excel format
      `ln -s ../snvs.indels.annotated.xls $sample_name/snvsAndIndels.annotated.xls`;
      #sv calls
      if($process_svs){
          `ln -s $sv_file $output_dir/$sample_name/$sample_name/svs`;
          #`ln -s $sv_file $output_dir/$sample_name/$sample_name/svs.annotated`;
      }
      #cnv calls - todo

      #tar it up
      `tar -chzvf $sample_name.tar.gz $sample_name`;
  }

  return 1;
}

sub indel_files {
    my ($self, $build_dir) = @_;
    my $small_indel_file = "$build_dir/validation/small_indel/final_output";
    unless( -e $small_indel_file && $self->use_assembled_indels ){
        print STDERR "WARNING: realigned small indels not found (tumor only build?) or not requested. Using raw calls from validation data\n";
        $small_indel_file = "$build_dir/variants/indels.hq.bed";
    }
    my $large_indel_file = "$build_dir/validation/large_indel/combined_counts.csv.somatic.adapted";
    unless( -e $large_indel_file && $self->use_assembled_indels ){
        print STDERR "WARNING: realigned large indels not found (tumor only build?) or not requested. Using raw calls from validation data\n";
        $large_indel_file = "$build_dir/variants/indels.hq.bed";
        print STDERR $large_indel_file . "\n";
    }
    print STDERR "indel1: " . $large_indel_file . "\n";
    return ($small_indel_file,$large_indel_file);
}



sub process_somatic_variation_models {
#takes a somatic var model ID and returns the path to the 
#parent BAM files and labels

    my $som_var_model_id = shift;
    my $sample_name = shift;   #som_var probably has its own sample name, but need to be consistent with validation model

    my $var_model = Genome::Model->get($som_var_model_id);


    my @bam_files;
    my @labels;
    my $som_var_obj={};
    if(!defined($var_model)){
	print STDERR "ERROR: Could not find a model with ID: $som_var_model_id\n";
    }
    else {
	my $tvar_build = $var_model->tumor_model->last_succeeded_build;
	my $nvar_build = $var_model->normal_model->last_succeeded_build;
	if(!defined($nvar_build) || !defined($tvar_build) ){
	    print STDERR "ERROR: Could not find a succeeded refalign builds from model ID: $som_var_model_id\n";
	}
	else {                  
	    my $tbam = $tvar_build->whole_rmdup_bam_file;
	    my $nbam = $nvar_build->whole_rmdup_bam_file;
	    if (!-s $tbam && !-s $nbam){
		print STDERR "couldn't resolve bam files for somatic variation model";
	    } else {
		push(@bam_files, ($nbam,$tbam));
		push(@labels, "original normal $sample_name","original tumor $sample_name" );
	    }
	}
    }


    return (\@bam_files,\@labels);

}


1;<|MERGE_RESOLUTION|>--- conflicted
+++ resolved
@@ -180,7 +180,6 @@
           is_optional => 1,
           doc => "override the sample name on the build and use this name instead",
       },
-<<<<<<< HEAD
 
       reference_transcripts => {
           is => 'Text',
@@ -188,13 +187,12 @@
           doc => "use this reference transcript build instead of the one specified in the model (e.g. NCBI-mouse.ensembl/67_37)",
       },
 
-=======
       bam_readcount_version => {
           is => 'Text',
           doc => "the version of bam-readcount to use if generating counts",
           is_optional => 1,
       },
->>>>>>> 56940f7f
+
       # include_vcfs_in_archive => {
       #     is => 'Boolean',
       #     is_optional => 1,
@@ -513,15 +511,9 @@
     return($newfile);
 }
 
-<<<<<<< HEAD
-
 
 sub getReadcounts{
-    my ($file, $ref_seq_fasta, $bams, $labels,$indel_size) = @_;
-=======
-sub getReadcounts{
-    my ($file, $ref_seq_fasta, $bams, $labels, $bam_readcount_version) = @_;
->>>>>>> 56940f7f
+    my ($file, $ref_seq_fasta, $bams, $labels, $bam_readcount_version,$indel_size) = @_;
     #todo - should check if input is bed and do coversion if necessary
 
     my $output_file = "$file.rcnt";
@@ -959,11 +951,8 @@
 		  push(@bamfiles,($normal_bam,$tumor_bam));
 		  push(@labels,('val_Normal','val_Tumor'));
               }
-<<<<<<< HEAD
-	      $snv_files[$i] = getReadcounts($snv_files[$i], $ref_seq_fasta, \@bamfiles, \@labels, $indel_size);
-=======
-	      $snv_files[$i] = getReadcounts($snv_files[$i], $ref_seq_fasta, \@bamfiles, \@labels, $bam_readcount_version)
->>>>>>> 56940f7f
+
+	      $snv_files[$i] = getReadcounts($snv_files[$i], $ref_seq_fasta, \@bamfiles, \@labels, $bam_readcount_version,$indel_size)
 	      
           }
 
@@ -973,12 +962,7 @@
 	      my @labels=();
 	      push(@bamfiles, @$som_var_bam_files);
 	      push(@labels,('somvar_Normal','somvar_Tumor')); #manually label the header #default is more suited for IGV xml crap
-<<<<<<< HEAD
-	      $indel_file = getReadcounts($indel_file, $ref_seq_fasta, \@bamfiles,\@labels,$indel_size );
-=======
-	      $indel_file = getReadcounts($indel_file, $ref_seq_fasta, \@bamfiles,\@labels, $bam_readcount_version);
->>>>>>> 56940f7f
-
+	      $indel_file = getReadcounts($indel_file, $ref_seq_fasta, \@bamfiles,\@labels, $bam_readcount_version,$indel_size);
 
 	  }
 
@@ -1089,12 +1073,7 @@
 		  push(@bamfiles,($normal_bam,$tumor_bam));
 		  push(@labels,('val_Normal','val_Tumor'));
               }
-<<<<<<< HEAD
-	      $indel_file = getReadcounts($indel_file, $ref_seq_fasta, \@bamfiles,\@labels,$indel_size );
-=======
-	      $indel_file = getReadcounts($indel_file, $ref_seq_fasta, \@bamfiles, \@labels, $bam_readcount_version);
->>>>>>> 56940f7f
-
+	      $indel_file = getReadcounts($indel_file, $ref_seq_fasta, \@bamfiles, \@labels, $bam_readcount_version, $indel_size);
           }
       }
   }
