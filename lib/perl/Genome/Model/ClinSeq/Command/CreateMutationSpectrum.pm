--- conflicted
+++ resolved
@@ -149,31 +149,6 @@
   $self->status_message($annotate_cmd);
   Genome::Sys->shellcmd(cmd => $annotate_cmd, output_files=>["$annotated_file"]);
   
-  #TODO: At the time of initial creation of this module 'gmt analysis mutation-spectrum' hits a mysql database (bad) that is for build36 only (also bad)...
-
-<<<<<<< HEAD
-
-  #3.) Generate mutation-spectrum result with relative axis
-  #gmt analysis mutation-spectrum --no-absolute-axis
-  my $ms_file1 = $sub_outdir1 . $final_name . "_mutation-spectrum-relative.pdf";
-  my $cpg_finder_file = $sub_outdir1 . "cpg_finder.csv";
-  my $trans_file = $sub_outdir1 . "transition_transversion.csv";
-  my $island_file = $sub_outdir1 . "cpg_island.csv";
-  my $ms_stdout = $sub_outdir1 . "gmt-mutation-spectrum.stdout";
-  my $ms_stderr = $sub_outdir1 . "gmt-mutation-spectrum.stderr";
-  my $mutation_spectrum_cmd1 = "gmt analysis mutation-spectrum --fasta-file $reference_fasta_path --mutation-file $annotated_file --output-trans-file $trans_file --output-CpGFinder-file $cpg_finder_file --output-CpGSites-file $island_file --plot-spectrum-genome-name=$final_name --plot-spectrum-file-name=$ms_file1 --no-absolute-axis 1>$ms_stdout 2>$ms_stderr";
-  $self->status_message($mutation_spectrum_cmd1);
-  Genome::Sys->shellcmd(cmd => $mutation_spectrum_cmd1);
-
-  #4.) Generate mutation-spectrum result with absolute axis
-  #gmt analysis mutation-spectrum --absolute-axis
-  my $ms_file2 = $sub_outdir1 . $final_name . "_mutation-spectrum-absolute.pdf";
-  my $mutation_spectrum_cmd2 = "gmt analysis mutation-spectrum --fasta-file $reference_fasta_path --mutation-file $annotated_file --output-trans-file $trans_file --output-CpGFinder-file $cpg_finder_file --output-CpGSites-file $island_file --plot-spectrum-genome-name=$final_name --plot-spectrum-file-name=$ms_file2 --absolute-axis 1>$ms_stdout 2>$ms_stderr";
-  $self->status_message($mutation_spectrum_cmd2);
-  Genome::Sys->shellcmd(cmd => $mutation_spectrum_cmd2);
-
-=======
->>>>>>> d685a969
   #5.) Generate mutation-spectrum-sequence-context result
   #gmt analysis mutation-spectrum-sequence-context
   my $variant_file2 = $sub_outdir2 . "variants.tsv";
